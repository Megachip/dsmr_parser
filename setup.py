from setuptools import setup, find_packages

setup(
    name='dsmr-parser',
    description='Library to parse Dutch Smart Meter Requirements (DSMR)',
    author='Nigel Dokter',
    author_email='nigel@nldr.net',
    url='https://github.com/ndokter/dsmr_parser',
<<<<<<< HEAD
    version='0.15',
=======
    version='0.16',
>>>>>>> a01e6736
    packages=find_packages(),
    install_requires=[
        'pyserial>=3,<4',
        'pyserial-asyncio<1',
        'pytz',
        'PyCRC>=1.2,<2'
    ],
    entry_points={
        'console_scripts': ['dsmr_console=dsmr_parser.__main__:console']
    },
)<|MERGE_RESOLUTION|>--- conflicted
+++ resolved
@@ -6,11 +6,7 @@
     author='Nigel Dokter',
     author_email='nigel@nldr.net',
     url='https://github.com/ndokter/dsmr_parser',
-<<<<<<< HEAD
-    version='0.15',
-=======
-    version='0.16',
->>>>>>> a01e6736
+    version='0.17',
     packages=find_packages(),
     install_requires=[
         'pyserial>=3,<4',
